#!/usr/bin/env python3
# -*- coding: utf-8 -*-

import os
os.environ['XLA_FLAGS'] = '--xla_force_host_platform_device_count=8'
import jax
jax.devices('cpu')
from jax.config import config
config.update("jax_enable_x64", True)

# We use both the original numpy, denoted as onp, and the JAX implementation of numpy, denoted as np
import numpy as onp
import copy
import mpmath
import scipy

##############################################################################
# INVERSION AND SANITY CHECKS
##############################################################################
def CovMatr(FisherMatrix, 
            invMethodIn='cho', 
            condNumbMax=1e50, 
            truncate=False, svals_thresh=1e-15,  
            verbose=False,
            alt_method = 'svd'
            ):
    
    
        FisherM = FisherMatrix.astype('float128')        
        CovMatr = onp.zeros(FisherMatrix.shape).astype('float128')
        
        cho_failed = 0
        for k in range(FisherM.shape[-1]): 
            
            
            if onp.all(onp.isnan(FisherM[:, :, k])):
                if verbose:
                    print('Fisher is nan at position %s. ' %k)
                CovMatr[:, :, k] = onp.full( FisherM[:, :, k].shape , onp.nan)
            else:
                # go to mpmath
                ff = mpmath.matrix( FisherM[:, :, k].astype('float128'))
                
                try:
<<<<<<< HEAD
                    # Conditioning of the original Fisher
                    E, _ = mpmath.eigh(ff)
                    E = onp.array(E.tolist(), dtype=onp.float128)
        
                    if onp.any(E<0) and verbose:
                        print('Matrix is not positive definite!')
        
                    cond = onp.max(onp.abs(E))/onp.min(onp.abs(E))
                    if verbose:
                        print('Condition of original matrix: %s' %cond)
                    
                    try: 
                        # Normalize by the diagonal
                        ws =  mpmath.diag([ 1/mpmath.sqrt(ff[i, i]) for i in range(FisherM.shape[-2]) ])
                        FisherM_ = ws*ff*ws
                        # Conditioning of the new Fisher
                        EE, _ = mpmath.eigh(FisherM_)
                        E = onp.array(EE.tolist(), dtype=onp.float128)
                        cond = onp.max(onp.abs(E))/onp.min(onp.abs(E))
=======
                    # In rare cases, the choleski decomposition still fails even if the eigenvalues are positive...
                    # likely for very small eigenvalues
                    c = (mpmath.cholesky(FisherM_))**-1
                except Exception as e:
                    print(e)
                    invMethod='svd'
                    print('Cholesky decomposition not usable. Eigenvalues seem ok but cholesky decomposition failed. Using method %s' %invMethod)
                    #print('Eigenvalues: %s' %str(E))
                    cho_failed+=1

            if invMethod=='inv':
                    cc = FisherM_**-1
            elif invMethod=='cho':
                    #c = cF**-1 
                    cc = c.T*c
            elif invMethod=='svd':
                    U, Sm, V = mpmath.svd_r(FisherM_)
                    S = onp.array(Sm.tolist(), dtype=onp.float128)
                    if ((truncate) and (onp.abs(cond)>condNumbMax)):
                        if verbose:
                            print('Truncating singular values below %s' %svals_thresh)
                       
                        maxev = onp.max(onp.abs(S))                        
                        Sinv = mpmath.matrix(onp.array([1/s if onp.abs(s)/maxev>svals_thresh else 1/(maxev*svals_thresh) for s in S ]).astype('float128'))
                        St = mpmath.matrix(onp.array([s if onp.abs(s)/maxev>svals_thresh else maxev*svals_thresh for s in S ]).astype('float128'))
                        
                        # Also copute truncated Fisher to quantify inversion error consistently
                        truncFisher = U*mpmath.diag([s for s in St])*V
                        truncFisher = (truncFisher+truncFisher.T)/2
                        FisherMatrix[:, :, k] = onp.array(truncFisher.tolist(), dtype=onp.float128)
                        
>>>>>>> 4afaf738
                        if verbose:
                            print('Condition of the new matrix: %s' %cond)
                        reweighted=True
                    except ZeroDivisionError:
                        print('The Fisher matrix has a zero element on the diagonal at position %s. The normalization procedure will not be applied. Consider using a prior.' %k)
                        FisherM_ = ff
                    
                    
                    
                    invMethod = invMethodIn
                    if onp.any(E<0):
                        if verbose:
                            print('Matrix is not positive definite at position %s!' %k)
                        if invMethodIn=='cho':
                            cho_failed+=1
                            invMethod=alt_method
                            if verbose:
                                print('Cholesky decomposition not usable. Using method %s' %invMethod)
                    elif invMethod=='cho':
                        try:
                            # In rare cases, the choleski decomposition still fails even if the eigenvalues are positive...
                            # likely for very small eigenvalues
                            c = (mpmath.cholesky(FisherM_))**-1 
                        except Exception as e:
                            print(e)
                            invMethod='svd'
                            print('Cholesky decomposition not usable. Eigenvalues seem ok but cholesky decomposition failed. Using method %s' %invMethod)
                            #print('Eigenvalues: %s' %str(E))
                            cho_failed+=1
        
                    if invMethod=='inv':
                            cc = FisherM_**-1
                    elif invMethod=='cho':
                            #c = cF**-1 
                            cc = c.T*c
                    elif invMethod=='svd':
                            U, Sm, V = mpmath.svd_r(FisherM_)
                            S = onp.array(Sm.tolist(), dtype=onp.float128)
                            if ((truncate) and (onp.abs(cond)>condNumbMax)):
                                if verbose:
                                    print('Truncating singular values below %s' %svals_thresh)
                               
                                maxev = onp.max(onp.abs(S))                        
                                Sinv = mpmath.matrix(onp.array([1/s if onp.abs(s)/maxev>svals_thresh else 1/(maxev*svals_thresh) for s in S ]).astype('float128'))
                                St = mpmath.matrix(onp.array([s if onp.abs(s)/maxev>svals_thresh else maxev*svals_thresh for s in S ]).astype('float128'))
                                
                                # Also copute truncated Fisher to quantify inversion error consistently
                                truncFisher = U*mpmath.diag([s for s in St])*V
                                truncFisher = (truncFisher+truncFisher.T)/2
                                FisherMatrix[:, :, k] = onp.array(truncFisher.tolist(), dtype=onp.float128)
                                
                                if verbose:
                                    truncated = onp.abs(S)/maxev<svals_thresh #onp.array([1 if onp.abs(s)/maxev>svals_thresh else 0 for s in S ]
                                    print('%s singular values truncated' %(truncated.sum()))
                            else:
                                Sinv = mpmath.matrix(onp.array([1/s for s in S ]).astype('float128'))
                                St = S
                            
                            cc=V.T*mpmath.diag([s for s in Sinv])*U.T
                            
                            
                            
                    elif invMethod=='lu':
                            P, L, U = mpmath.lu(FisherM_)
                            ll = P*L
                            llinv = ll**-1
                            uinv=U**-1
                            cc = uinv*llinv
                    
<<<<<<< HEAD
                    
                    # Enforce simmetry. 
                    cc = (cc+cc.T)/2
                    
                    if reweighted:
                        # Undo the reweighting
                        CovMatr_ = ws*cc*ws
        
                    CovMatr[:, :, k] =  onp.array(CovMatr_.tolist(), dtype=onp.float128)
                    if verbose:
                        print()
                
                except Exception as e:
                    # Eigenvalue decomposition failed
                    print(e)
                    CovMatr[:, :, k] = onp.full( FisherM[:, :, k].shape , onp.nan)
=======
            elif invMethod=='lu':
                    P, L, U = mpmath.lu(FisherM_)
                    ll = P*L
                    llinv = ll**-1
                    uinv=U**-1
                    cc = uinv*llinv
            
            
            # Enforce simmetry. 
            cc = (cc+cc.T)/2
            
            # Undo the reweighting
            CovMatr_ = ws*cc*ws

            CovMatr[:, :, k] =  onp.array(CovMatr_.tolist(), dtype=onp.float128)
            if verbose:
                print()
    
>>>>>>> 4afaf738
        
        eps = compute_inversion_error(FisherMatrix, CovMatr) #onp.array([ onp.max( onp.abs(CovMatr[:, :, i]@FisherMatrix[:, :, i]-onp.eye(FisherMatrix.shape[0]))) for i in range(FisherMatrix.shape[-1]) ])


        if verbose:
                print('Error with %s: %s\n' %(invMethod, eps))
        print(' Inversion error with method %s: min=%s, max=%s, mean=%s, std=%s ' %(invMethodIn, onp.min(eps), onp.max(eps), onp.mean(eps), onp.std(eps)) )
        print('Method %s not possible on %s non-positive definite matrices, %s was used in those cases. ' %(invMethodIn, cho_failed, alt_method))
        return CovMatr , eps




    
def compute_inversion_error(Fisher, Cov):
    
    return onp.array([ onp.max( onp.abs(Cov[:, :, i]@Fisher[:, :, i]-onp.eye(Fisher.shape[0]))) for i in range(Fisher.shape[-1]) ])
    



            
def CheckFisher(FisherM, condNumbMax=1.0e15, use_mpmath=True, verbose=False):
        # Perform some sanity checks on the Fisher matrix, in particular:
        # - compute the eigenvalues and eigenvectors
        # - compute the condition number (ratio of the largest to smallest eigenvalue) and check this is not large
        
        # Being the Fisher symmetric by definition, we can use the numpy.linalg function 'eigh', to speed up a bit
        # The input has size (Npar,Npar,Nev), so we have to swap
        
        
        
        if not use_mpmath:
            evals, evecs = scipy.linalg.eigh(FisherM.transpose(2,0,1))
        else:
            evals = onp.zeros(FisherM.shape[1:][::-1])
            evecs = onp.zeros(FisherM.shape[::-1])
            for k in range(FisherM.shape[-1]):
                
                if onp.all(onp.isnan(FisherM[:, :, k])):
                    if verbose:
                        print('Fisher is nan at position %s. ' %k)
                    evals[k, :]=onp.full( FisherM.shape[0] , onp.nan)
                    evecs[k, :, :]=onp.full( FisherM[:, :, k].shape , onp.nan)
                else:
                
                    try:
                        aam = mpmath.matrix(FisherM[:,:,k].astype('float128'))
                        E, ER = mpmath.eigh(aam)
                        evals[k, :] = onp.array(E, dtype=onp.float128)
                        evecs[k, :, :] = onp.array(ER.tolist(), dtype=onp.float128)
                    except Exception as e:
                        print(e)
                        print('Trying with scipy')
                        try:
                            evals[k, :], evecs[k, :, :] = scipy.linalg.eigh(FisherM[:,:,k])
                        except Exception as e:
                            print(e)
                            print('Event is number %s' %k)
                            evals[k, :], evecs[k, :, :] = onp.full(FisherM.shape[0], onp.nan, ), onp.full((FisherM.shape[0], FisherM.shape[0]), onp.nan, )
                            #condNumber = None
                            print(FisherM[:,:,k])
                        
                    
        if onp.any(evals <= 0.):
            print('WARNING: one or more eigenvalues are negative at position(s) %s' %str( onp.unique(onp.where(evals<0)[0]) ))
        

        condNumber = onp.abs(evals).max(axis=1)/onp.abs(evals).min(axis=1)
        
        if onp.any(condNumber>condNumbMax) and verbose:
                        print('WARNING: the condition number is too large (%s>%s)'%(condNumber,condNumbMax) )
                        print('Unreliable covariance at positions ' +str(condNumber>condNumbMax))
        elif verbose:
                        print('Condition number= %s . Ok. '%condNumber)
        
        return evals, evecs, condNumber


def perturb_Fisher(totF, events, eps=1e-10, **kwargs):
    
    Cov_base,  _, _ = CovMatr(totF, events,  **kwargs)


    totF_random = totF + onp.random.rand(*totF.shape)*eps
    Cov,  _, _ = CovMatr(totF_random, events,  **kwargs)
    
    
    epsErr = [onp.linalg.norm( Cov_base[i]/Cov[i]-1, ord=onp.inf) for i in range(Cov.shape[-1])]
    print('Relative errors when perturbing at the %s level: %s' %(eps, epsErr))


def check_covariance(FisherM, Cov, tol=1e-10):
    
    recovered_Ids = [ Cov[:, :, i]@FisherM[:, :, i] for i in range(Cov.shape[-1])]
    
    #
    epsErr = compute_inversion_error(FisherM, Cov)
    print('Inversion errors: %s' %epsErr)
    
    # 
    diag_diff = [recovered_Ids[i].diagonal()-1 for i in range(Cov.shape[-1])]
    print('diagonal-1 = %s' %str(diag_diff) )
    
    # 
    offDiag = [ recovered_Ids[i][onp.matrix(~onp.eye(recovered_Ids[i].shape[0],dtype=bool))] for i in range(Cov.shape[-1])] 
    
    print('Max off diagonal: %s' % str([ max(offDiag[i]) for i in range(Cov.shape[-1])] ) )
    
    print('\nmask: where F*S(off-diagonal)>%s (--> problematic if True off diagonal)' %tol)
    print([recovered_Ids[i]>tol for i in range(Cov.shape[-1])])
    
    return recovered_Ids
    
##############################################################################
# ADDING PRIOR, ELIMINATING ROWS
##############################################################################

    
    
def fixParams(MatrIn, ParNums_inp, ParMarg):
    import copy
    ParNums = copy.deepcopy(ParNums_inp)
    
    IdxMarg = onp.sort(onp.array([ParNums[par] for par in ParMarg]))
    newdim = MatrIn.shape[0]-len(IdxMarg)
    
    NewMatr = onp.full( (newdim, newdim, MatrIn.shape[-1]), onp.NaN )
    
    for k in range(MatrIn.shape[-1]):
    
        Matr = onp.delete(MatrIn[:, :, k], IdxMarg, 0)
        Matr = onp.delete(Matr[:, :], IdxMarg, 1)
        NewMatr[:, :, k] = Matr
        
    # Given that we deleted some rows and columns, 
    # the meaning of the numbers of the remaining ones changes
    
    for pm in ParMarg:
        for k in ParNums.keys():
            if ParNums[k]>ParNums[pm]:
                ParNums[k] -= 1
        ParNums.pop(pm, None)
    #OrKeys = [key for key in ParNums.keys()]
    #for i,key in enumerate(OrKeys):
    #            if key in ParMarg:
    #                for tmp in OrKeys[i::1]:
    #                    ParNums[tmp] -= 1
    #                    ParNums.pop(key, None)
    
    return NewMatr, ParNums


def addPrior(Matr, vals, ParNums, ParAdd):
    
    IdxAdd = onp.sort(onp.array([ParNums[par] for par in ParAdd]))
    
    pp = onp.zeros(Matr.shape)
    
    diag = onp.zeros(Matr.shape[0])
    diag[IdxAdd] = vals
    
    onp.fill_diagonal(pp, diag)
    
    return pp+Matr


##############################################################################
# DERIVATIVES AND JACOBIANS
##############################################################################

def log_dL_to_dL_derivative_cov(or_matrix, ParNums, evParams):
    
    matrix = copy.deepcopy(or_matrix)
    #for i in range(matrix.shape[-1]):
        # This has to be vectorised
    try:
            matrix = matrix.at[:, ParNums['dL'], : ].set(matrix[:, ParNums['dL'], :]* evParams['dL'])
            matrix = matrix.at[ ParNums['dL'], : , : ].set(matrix[ParNums['dL'], :, :]* evParams['dL'])
    except AttributeError:
            matrix = matrix.astype('float128')
            matrix[:, ParNums['dL'], :] *= evParams['dL'].astype('float128')
            matrix[ ParNums['dL'], :, :] *= evParams['dL'].astype('float128')
    return matrix


def log_dL_to_dL_derivative_fish(or_matrix, ParNums, evParams):
    matrix = copy.deepcopy(or_matrix)
    #for i in range(matrix.shape[-1]):
        # This has to be vectorised
    try:
            matrix = matrix.at[:, ParNums['dL'], : ].set(matrix[:, ParNums['dL'], :]/ evParams['dL'])
            matrix = matrix.at[ ParNums['dL'], : , : ].set(matrix[ ParNums['dL'], :, :]/ evParams['dL'])
    except AttributeError:
            matrix = matrix.astype('float128')
            matrix[:, ParNums['dL'], :] /= evParams['dL'].astype('float128')
            matrix[ ParNums['dL'], :, :] /= evParams['dL'].astype('float128')
    return matrix
    
    

def dm1_dMc(eta):
    return (1+onp.sqrt(1-4*eta) )*eta**(-3./5.)/2

def dm2_dMc(eta):
    return (1-onp.sqrt(1-4*eta) )*eta**(-3./5.)/2

def dm1_deta(Mc, eta):
    return -Mc*(3-2*eta+3*onp.sqrt(1-4*eta))/(10*onp.sqrt(1-4*eta)*eta**(8./5.))
#(1-onp.sqrt(1-4*eta) )*eta**(-3./5.)/2

def dm2_deta(Mc, eta):
    return -Mc*(-3+2*eta+3*onp.sqrt(1-4*eta))/(10*onp.sqrt(1-4*eta)*eta**(8./5.))


def dMc_dm1(m1, m2): 
    return m2*(2*m1+3*m2)/(5*(m1*m2)**(2/5)*(m1+m2)**(6/5))

def dMc_dm2(m1, m2): 
    return dMc_dm1(m2, m1)

def deta_dm1(m1, m2):
    return m2*(m2-m1)/(m1+m2)**3

def deta_dm2(m1, m2):
    return deta_dm1(m2, m1)


def J_m1m2_Mceta(Mc, eta):
    return onp.array( [[dm1_dMc(eta), dm1_deta(Mc, eta)],[dm2_dMc(eta), dm2_deta(Mc, eta)]] )

def J_Mceta_m1m2(m1, m2):
    return onp.array( [[dMc_dm1(m1, m2), dMc_dm2( m1, m2)],[deta_dm1(m1, m2), deta_dm2(m1, m2)]] )

def m1m2_from_Mceta(Mc, eta):
    delta = 1-4*eta
    return (1+onp.sqrt(delta))/2*Mc*eta**(3./5.), (1-onp.sqrt(delta))/2*Mc*eta**(3./5.)


def m1m2_to_Mceta_fish(or_matrix, ParNums, evParams):
    
    nparams=len(list(ParNums.keys()))
    
    rotMatrix = onp.identity(nparams)
    
    rotMatrix[onp.ix_([ParNums['Mc'],ParNums['eta']],[ParNums['Mc'],ParNums['eta']])] = J_m1m2_Mceta(evParams['Mc'], evParams['eta'])
    
    matrix = rotMatrix@or_matrix@rotMatrix
    
    return matrix


def m1m2_to_Mceta_cov(or_matrix, ParNums, evParams):
    
    nparams=len(list(ParNums.keys()))
    
    rotMatrix = onp.identity(nparams)
    
    rotMatrix[onp.ix_([ParNums['Mc'],ParNums['eta']],[ParNums['Mc'],ParNums['eta']])] = J_Mceta_m1m2(*m1m2_from_Mceta(evParams['Mc'], evParams['eta']))
    
    matrix = rotMatrix@or_matrix@rotMatrix
    
    return matrix


def Mceta_to_m1m2_fish(or_matrix, ParNums, evParams):
    
    nparams=len(list(ParNums.keys()))
    
    rotMatrix = onp.identity(nparams)
    
    m1, m2 = m1m2_from_Mceta(evParams['Mc'], evParams['eta'])
    
    rotMatrix[onp.ix_([ParNums['Mc'],ParNums['eta']],[ParNums['Mc'],ParNums['eta']])] = J_Mceta_m1m2(m1, m2)
    
    matrix = rotMatrix@or_matrix@rotMatrix
    
    return matrix


def dchi1_dchieff(m1, m2):
    return 1.

def dchi2_dchieff(m1, m2):
    return 1.

def dchi1_dDelchi(m1, m2):
    return m2/(m1+m2)

def dchi2_dDelchi(m1, m2):
    return -m1/(m1+m2)

def J_chi1chi2_chieffDeltachi(m1, m2):
    return onp.array( [[1., dchi1_dDelchi( m1, m2)],[1., dchi2_dDelchi(m1, m2)]] )

def chi1chi2_to_chieffDeltachi_fish(or_matrix, ParNums, evParams):
    
    nparams=len(list(ParNums.keys()))
    
    rotMatrix = onp.identity(nparams)
    
    rotMatrix[onp.ix_([ParNums['chi1z'],ParNums['chi2z']],[ParNums['chi1z'],ParNums['chi2z']])] = J_chi1chi2_chieffDeltachi(*m1m2_from_Mceta(evParams['Mc'], evParams['eta']))
    
    matrix = rotMatrix@or_matrix@rotMatrix
    
    return matrix


def chiSchiA_to_chi1chi2_fish(or_matrix, ParNums, evParams):
    
    nparams=len(list(ParNums.keys()))
    
    rotMatrix = onp.identity(nparams)
    
    J_chiSchiA_chi1chi2 = onp.array([[.5, .5], [.5, -0.5]])
    
    rotMatrix[onp.ix_([ParNums['chiS'],ParNums['chiA']],[ParNums['chiS'],ParNums['chiA']])] = J_chiSchiA_chi1chi2
    
    matrix = rotMatrix@or_matrix@rotMatrix
    
    return matrix


##############################################################################
# LOCALIZATION REGION
##############################################################################


def compute_localization_region(Cov, parNum, thFid, perc_level=90, units='SqDeg'):

    #Cov_th_ph = Cov[ [parNum['theta'], parNum['phi']] ][:, [parNum['theta'], parNum['phi']] ]
    
    DelThSq  = Cov[parNum['theta'], parNum['theta']]
    DelPhiSq  = Cov[parNum['phi'], parNum['phi']]
    DelThDelPhi  = Cov[parNum['phi'], parNum['theta']]
    
    # From Barak, Cutler, PRD 69, 082005 (2004), gr-qc/0310125
    DelOmegaSr_base = 2*onp.pi*onp.sqrt(DelThSq*DelPhiSq-DelThDelPhi**2)*onp.abs(onp.sin(thFid))
    #DelOmegaSr_base = 2*onp.pi*onp.sqrt(np.linalg.det(Cov_th_ph))*onp.abs(onp.sin(thFid))

    DelOmegaSr =  - DelOmegaSr_base*onp.log(1-perc_level/100)
    
    if units=='Sterad':
        return DelOmegaSr
    elif units=='SqDeg':
        return  (180/onp.pi)**2*DelOmegaSr
    
    


##############################################################################
# PLOTTING TOOLS (ELLIPSES)
##############################################################################



def plot_contours(Covariance, plot_vars, plot_idxs, event, my_scales, plt_labels):
    
    # Example scales: scales = {'dL': lambda x: np.round(x*1000, 0), 'theta': theta_to_dec_degminsec ,'phi':phi_to_ra_hrms, 'iota':np.cos}
    # Example plt_labels:  plt_labels = [('RA', 'dec'), (r'$d_L[Mpc]$', r'$cos(\iota)$') ]

    
    
    import matplotlib.pyplot as plt
    
    fig, axs = plt.subplots(1, len(plot_vars), figsize=(15, 5))
    for ax, plotvar, plot_idx in zip(axs, plot_vars, plot_idxs):
    
        print(plotvar)
        print(plot_idx)
   # print(plotvar[1])
    
        confidence_ellipse(Covariance[onp.ix_(plot_idx, plot_idx)], ax, 
                       event[plotvar[0]], event[plotvar[1]], 
                       edgecolor='red',
                      n_std=2.0)
    
        ax.scatter(event[plotvar[0]], event[plotvar[1]], c='red', s=3)
    #ax.set_title(title)
        ax.set_xlabel(plotvar[0], fontsize=15)
        ax.set_ylabel(plotvar[1], fontsize=15)
    
        if plotvar[1]=='theta':
            ax.set_ylim(ax.get_ylim()[::-1])
        if plotvar[0]=='phi':
            ax.set_xlim(ax.get_xlim()[::-1])
          

    plt.show()

    for ax, plotvar, plot_idx, plot_label in zip(axs, plot_vars, plot_idxs, plt_labels):
        if plotvar[0] in my_scales.keys():
        # transform scale on x axis
            old_labels= onp.array([ax.get_xticklabels()[k].get_position()[0] for k in  range(len(ax.get_xticklabels())) ])
            print(old_labels)
        
            labels = my_scales[plotvar[0]]( onp.array([ax.get_xticklabels()[k].get_position()[0] for k in  range(len(ax.get_xticklabels())) ])  )
            print(labels)
        
            ax.set_xticklabels(labels)
        
        if plotvar[1] in my_scales.keys():
        # transform scale on y axis
            labels= onp.array([ax.get_yticklabels()[k].get_position()[1] for k in  range(len(ax.get_yticklabels())) ])
            print(labels)
        
            new_labels = my_scales[plotvar[1]]( onp.array([ax.get_yticklabels()[k].get_position()[1] for k in  range(len(ax.get_yticklabels())) ])  )
            print(new_labels)
        
            ax.set_yticklabels(new_labels)
    
    
            ax.set_xlabel(plot_label[0], fontsize=15)
            ax.set_ylabel(plot_label[1], fontsize=15)

#fig = plt.gcf()

    return fig



# From https://matplotlib.org/devdocs/gallery/statistics/confidence_ellipse.html
def confidence_ellipse(cov, ax, mean_x, mean_y, n_std=3.0, facecolor='none', **kwargs):
    from matplotlib.patches import Ellipse
    import matplotlib.transforms as transforms

    """
    Create a plot of the covariance confidence ellipse of *x* and *y*.

    Parameters
    ----------
    x, y : array-like, shape (n, )
        Input data.

    ax : matplotlib.axes.Axes
        The axes object to draw the ellipse into.

    n_std : float
        The number of standard deviations to determine the ellipse's radiuses.

    **kwargs
        Forwarded to `~matplotlib.patches.Ellipse`

    Returns
    -------
    matplotlib.patches.Ellipse
    """
    #if x.size != y.size:
    #    raise ValueError("x and y must be the same size")

    #cov = np.cov(x, y)
    pearson = cov[0, 1]/onp.sqrt(cov[0, 0] * cov[1, 1])
    # Using a special case to obtain the eigenvalues of this
    # two-dimensionl dataset.
    ell_radius_x = onp.sqrt(1 + pearson)
    ell_radius_y = onp.sqrt(1 - pearson)
    ellipse = Ellipse((0, 0), width=ell_radius_x * 2, height=ell_radius_y * 2,
                      facecolor=facecolor, **kwargs)

    # Calculating the stdandard deviation of x from
    # the squareroot of the variance and multiplying
    # with the given number of standard deviations.
    scale_x = onp.sqrt(cov[0, 0]) * n_std
    #mean_x = np.mean(x)

    # calculating the stdandard deviation of y ...
    scale_y = onp.sqrt(cov[1, 1]) * n_std
    #mean_y = np.mean(y)

    transf = transforms.Affine2D() \
        .rotate_deg(45) \
        .scale(scale_x, scale_y) \
        .translate(mean_x, mean_y)

    ellipse.set_transform(transf + ax.transData)
    return ax.add_patch(ellipse)<|MERGE_RESOLUTION|>--- conflicted
+++ resolved
@@ -42,7 +42,6 @@
                 ff = mpmath.matrix( FisherM[:, :, k].astype('float128'))
                 
                 try:
-<<<<<<< HEAD
                     # Conditioning of the original Fisher
                     E, _ = mpmath.eigh(ff)
                     E = onp.array(E.tolist(), dtype=onp.float128)
@@ -62,39 +61,6 @@
                         EE, _ = mpmath.eigh(FisherM_)
                         E = onp.array(EE.tolist(), dtype=onp.float128)
                         cond = onp.max(onp.abs(E))/onp.min(onp.abs(E))
-=======
-                    # In rare cases, the choleski decomposition still fails even if the eigenvalues are positive...
-                    # likely for very small eigenvalues
-                    c = (mpmath.cholesky(FisherM_))**-1
-                except Exception as e:
-                    print(e)
-                    invMethod='svd'
-                    print('Cholesky decomposition not usable. Eigenvalues seem ok but cholesky decomposition failed. Using method %s' %invMethod)
-                    #print('Eigenvalues: %s' %str(E))
-                    cho_failed+=1
-
-            if invMethod=='inv':
-                    cc = FisherM_**-1
-            elif invMethod=='cho':
-                    #c = cF**-1 
-                    cc = c.T*c
-            elif invMethod=='svd':
-                    U, Sm, V = mpmath.svd_r(FisherM_)
-                    S = onp.array(Sm.tolist(), dtype=onp.float128)
-                    if ((truncate) and (onp.abs(cond)>condNumbMax)):
-                        if verbose:
-                            print('Truncating singular values below %s' %svals_thresh)
-                       
-                        maxev = onp.max(onp.abs(S))                        
-                        Sinv = mpmath.matrix(onp.array([1/s if onp.abs(s)/maxev>svals_thresh else 1/(maxev*svals_thresh) for s in S ]).astype('float128'))
-                        St = mpmath.matrix(onp.array([s if onp.abs(s)/maxev>svals_thresh else maxev*svals_thresh for s in S ]).astype('float128'))
-                        
-                        # Also copute truncated Fisher to quantify inversion error consistently
-                        truncFisher = U*mpmath.diag([s for s in St])*V
-                        truncFisher = (truncFisher+truncFisher.T)/2
-                        FisherMatrix[:, :, k] = onp.array(truncFisher.tolist(), dtype=onp.float128)
-                        
->>>>>>> 4afaf738
                         if verbose:
                             print('Condition of the new matrix: %s' %cond)
                         reweighted=True
@@ -164,7 +130,6 @@
                             uinv=U**-1
                             cc = uinv*llinv
                     
-<<<<<<< HEAD
                     
                     # Enforce simmetry. 
                     cc = (cc+cc.T)/2
@@ -181,29 +146,9 @@
                     # Eigenvalue decomposition failed
                     print(e)
                     CovMatr[:, :, k] = onp.full( FisherM[:, :, k].shape , onp.nan)
-=======
-            elif invMethod=='lu':
-                    P, L, U = mpmath.lu(FisherM_)
-                    ll = P*L
-                    llinv = ll**-1
-                    uinv=U**-1
-                    cc = uinv*llinv
-            
-            
-            # Enforce simmetry. 
-            cc = (cc+cc.T)/2
-            
-            # Undo the reweighting
-            CovMatr_ = ws*cc*ws
-
-            CovMatr[:, :, k] =  onp.array(CovMatr_.tolist(), dtype=onp.float128)
-            if verbose:
-                print()
-    
->>>>>>> 4afaf738
-        
-        eps = compute_inversion_error(FisherMatrix, CovMatr) #onp.array([ onp.max( onp.abs(CovMatr[:, :, i]@FisherMatrix[:, :, i]-onp.eye(FisherMatrix.shape[0]))) for i in range(FisherMatrix.shape[-1]) ])
-
+
+        
+        eps = compute_inversion_error(FisherMatrix, CovMatr) 
 
         if verbose:
                 print('Error with %s: %s\n' %(invMethod, eps))
@@ -344,13 +289,7 @@
             if ParNums[k]>ParNums[pm]:
                 ParNums[k] -= 1
         ParNums.pop(pm, None)
-    #OrKeys = [key for key in ParNums.keys()]
-    #for i,key in enumerate(OrKeys):
-    #            if key in ParMarg:
-    #                for tmp in OrKeys[i::1]:
-    #                    ParNums[tmp] -= 1
-    #                    ParNums.pop(key, None)
-    
+
     return NewMatr, ParNums
 
 
