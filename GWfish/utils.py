#!/usr/bin/env python3
# -*- coding: utf-8 -*-
"""
Created on Tue Feb  8 16:58:25 2022

@author: Michi
"""

import numpy as np




##############################################################################
# ANGLES
##############################################################################

# See http://spiff.rit.edu/classes/phys440/lectures/coords/coords.html
# Check: https://www.vercalendario.info/en/how/convert-ra-degrees-hours.html

def ra_dec_from_th_phi_rad(theta, phi):
    ra = phi #np.rad2deg(phi)
    dec = 0.5*np.pi - theta #np.rad2deg(0.5 * np.pi - theta)
    return ra, dec

def ra_dec_from_th_phi(theta, phi):
        ra = np.rad2deg(phi)
        dec = np.rad2deg(0.5 * np.pi - theta)
        return ra, dec

  
def th_phi_from_ra_dec(ra, dec):
    theta = 0.5 * np.pi - np.deg2rad(dec)
    phi = np.deg2rad(ra)
    return theta, phi

def deg_min_sec_to_decimal_deg(d, m, s):
    return d + m/60 + s/3600

def hr_min_sec_to_decimal_deg(h, m, s):
    # decimal degrees=15*h+15*m/60+15*s/3600.
    
    return 15*(h+m/60+s/3600)


def deg_min_sec_to_rad(d, m, s):
    return deg_min_sec_to_decimal_deg(d, m, s)*np.pi/180

def hr_min_sec_to_rad(h, m, s):
    return hr_min_sec_to_decimal_deg(h, m, s)*np.pi/180


def rad_to_deg_min_sec(rad):
    # check: https://www.calculatorsoup.com/calculators/conversions/convert-decimal-degrees-to-degrees-minutes-seconds.php
    
    d = np.floor(rad).astype(int)  
    
    m_exact = (rad-d)*60    
    m = np.floor(m_exact).astype(int)

    s = np.round((m_exact - m)*60, 0).astype(int)
    
    return d, m, s

def rad_to_hr_min_sec(rad):
    
    hh = rad/15
    h = np.floor(hh).astype(int)
    
    m_exact = (hh-h)*60
    m = np.floor(m_exact).astype(int)

    s = np.round((m_exact - m)*60, 0).astype(int)
    
    return h, m, s

def hr_min_sec_string(h,m,s):
    #h,m,s = np.asarray(h), np.asarray(m), np.asarray(s)
    #s = int(np.round(s,0))
    try:
        return [ str((h[i]))+'h'+str((m[i]))+'m'+str(s[i])+'s' for i in range(len(h))]
    except TypeError:
        return str((h))+'h'+str((m))+'m'+str(s)+'s'

def deg_min_sec_string(d,m,s):
    
    #d,m,s = np.asarray(d), np.asarray(m), np.asarray(s)
    #s = int(s)
    
    try:
        return [ str((d[i]))+'°'+str((m[i]))+'m'+str(s[i])+'s' for i in range(len(d))]
    except TypeError:
        return  str((d))+'°'+str((m))+'m'+str(s)+'s'
    
def theta_to_dec_degminsec(theta):
    dec = np.rad2deg(0.5 * np.pi - theta)
    return deg_min_sec_string(*rad_to_deg_min_sec(dec))

def phi_to_ra_hrms(phi):
    ra = np.rad2deg(phi)
    return hr_min_sec_string(*rad_to_hr_min_sec(ra))

def phi_to_ra_degminsec(phi):
    ra = np.rad2deg(phi)
    return deg_min_sec_string(*rad_to_deg_min_sec(ra)) #hr_min_sec_string(*rad_to_hr_min_sec(ra))


##############################################################################
# TIMES
##############################################################################

def GPSt_to_J200t(t_GPS):
    # According to https://www.andrews.edu/~tzs/timeconv/timedisplay.php the GPS time of J2000 is 630763148 s
    return t_GPS - 630763148.0

<<<<<<< HEAD


def check_evparams(evParams):
        try:
            evParams['logdL']
        except KeyError:
            try:
                evParams['logdL'] = np.log(evParams['dL'])
            except KeyError:
                raise ValueError('One among dL and logdL has to be provided.')
        #try:
        #    evParams['cosiota']
        #except KeyError:
        #    try:
        #        evParams['cosiota'] = np.cos(evParams['iota'])
        #    except KeyError:
        #        raise ValueError('One among dL and logdL has to be provided.')
=======
def GPSt_to_LMST(t_GPS, lat, long):
    #Returns the Local Mean Sideral Time in units of fraction of day, from GPS time and location (given as latitude and longitude in degrees)
    from astropy.coordinates import EarthLocation
    import astropy.time as aspyt
    import astropy.units as u
    loc = EarthLocation(lat=lat*u.deg, lon=long*u.deg)
    t = aspyt.Time(df.geocent_time, format='gps', location=(ETloc))
    LMST = t.sidereal_time('mean').value
    
    return LMST/24.
>>>>>>> 557f65e5
<|MERGE_RESOLUTION|>--- conflicted
+++ resolved
@@ -113,7 +113,6 @@
     # According to https://www.andrews.edu/~tzs/timeconv/timedisplay.php the GPS time of J2000 is 630763148 s
     return t_GPS - 630763148.0
 
-<<<<<<< HEAD
 
 
 def check_evparams(evParams):
@@ -131,15 +130,14 @@
         #        evParams['cosiota'] = np.cos(evParams['iota'])
         #    except KeyError:
         #        raise ValueError('One among dL and logdL has to be provided.')
-=======
+        
+        
 def GPSt_to_LMST(t_GPS, lat, long):
-    #Returns the Local Mean Sideral Time in units of fraction of day, from GPS time and location (given as latitude and longitude in degrees)
-    from astropy.coordinates import EarthLocation
-    import astropy.time as aspyt
-    import astropy.units as u
-    loc = EarthLocation(lat=lat*u.deg, lon=long*u.deg)
-    t = aspyt.Time(df.geocent_time, format='gps', location=(ETloc))
-    LMST = t.sidereal_time('mean').value
-    
-    return LMST/24.
->>>>>>> 557f65e5
+  #Returns the Local Mean Sideral Time in units of fraction of day, from GPS time and location (given as latitude and longitude in degrees)
+  from astropy.coordinates import EarthLocation
+  import astropy.time as aspyt
+  import astropy.units as u
+  loc = EarthLocation(lat=lat*u.deg, lon=long*u.deg)
+  t = aspyt.Time(t_GPS, format='gps', location=(loc))
+  LMST = t.sidereal_time('mean').value
+  return np.array(LMST/24.)
